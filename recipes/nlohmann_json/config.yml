--- conflicted
+++ resolved
@@ -1,10 +1,8 @@
 ---
 versions:
-<<<<<<< HEAD
   "3.4.0":
-=======
+    folder: all
   "3.1.1":
->>>>>>> 5704d054
     folder: all
   "3.7.0":
     folder: all
